FROM busybox
MAINTAINER Jason Murray "jason@murrayinfotech.com"

ADD ceph /
ADD ceph-disk /
ADD rados /
ADD rbd /
<<<<<<< HEAD
=======

>>>>>>> 25f3bcda
ADD startup.sh /
RUN mkdir -p /opt/bin
ENTRYPOINT ["/startup.sh"]<|MERGE_RESOLUTION|>--- conflicted
+++ resolved
@@ -5,10 +5,7 @@
 ADD ceph-disk /
 ADD rados /
 ADD rbd /
-<<<<<<< HEAD
-=======
 
->>>>>>> 25f3bcda
 ADD startup.sh /
 RUN mkdir -p /opt/bin
 ENTRYPOINT ["/startup.sh"]