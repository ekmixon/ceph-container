--- conflicted
+++ resolved
@@ -238,12 +238,7 @@
       timeout 10 ceph ${CEPH_OPTS} --name client.bootstrap-osd --keyring /var/lib/ceph/bootstrap-osd/${CLUSTER}.keyring health || exit 1
 
       # Add the OSD key
-<<<<<<< HEAD
       ceph ${CEPH_OPTS} --name client.bootstrap-osd --keyring /var/lib/ceph/bootstrap-osd/${CLUSTER}.keyring auth add osd.${OSD_ID} -i /var/lib/ceph/osd/${CLUSTER}-${OSD_ID}/keyring osd 'allow *' mon 'allow profile osd' || echo $1
-=======
-      ceph ${CEPH_OPTS} --name client.bootstrap-osd --keyring /var/lib/ceph/bootstrap-osd/${CLUSTER}.keyring auth add osd.${OSD_ID} -i /var/lib/ceph/osd/${CLUSTER}-${OSD_ID}/keyring osd 'allow *' mon 'allow profile osd'  || echo $1
-      echo "done adding key"
->>>>>>> 7abe0365
       chown ceph. /var/lib/ceph/osd/${CLUSTER}-${OSD_ID}/keyring
       chmod 0600 /var/lib/ceph/osd/${CLUSTER}-${OSD_ID}/keyring
       create_socket_dir
